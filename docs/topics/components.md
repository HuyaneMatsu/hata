--- conflicted
+++ resolved
@@ -103,13 +103,9 @@
 
 ## Limitations
 
-- A message can have up to `5` top level components if v1, or `10` if v2.
+- A message can have up to `5` top level components if v1, there is no such a limit in v2.
 - `custom_id` can be `100` character long.
-<<<<<<< HEAD
-- A message can have up to `30` total components if v1, or up to `40` if v2.
-=======
 - A message can have up to `40` total components.
->>>>>>> d53e2965
 - The displayable content cannot exceed `4000` characters.
     This excludes the text on interactive components and media descriptions.
 
